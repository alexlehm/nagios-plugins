--- conflicted
+++ resolved
@@ -54,7 +54,6 @@
 #           - Added support for basic http authentication
 #
 #
-
 
 use strict;
 use warnings;
@@ -65,8 +64,6 @@
 
 use Config::General;
 use Monitoring::Plugin;
-use LWP::UserAgent;
-use HTTP::Headers;
 use Time::HiRes qw(time);
 
 use subs qw(
@@ -83,13 +80,13 @@
 # ------------------------------------------------------------------------------
 #  Globals
 # ------------------------------------------------------------------------------
-my $plugin_name = basename( $0 );
+our $plugin_name = basename( $0 );
 
 
 
 
 # ------------------------------------------------------------------------------
-#  Command line initialization and parsing
+#  Command line initialization
 # ------------------------------------------------------------------------------
 
 # This plugin's initialization - see https://metacpan.org/pod/Monitoring::Plugin
@@ -196,6 +193,23 @@
     spec => 'manual|M',
     help => qq{-M, --manual\n   Show plugin manual (requires perldoc executable).},
 );
+
+
+
+
+# It would be easy to do this and then die() peacefully from everywhere it's
+# required, but it would break any eval{} in the code from here to everywhere,
+# so it cannot be done. I document it here so no one else is tempted to do
+# this.
+# $SIG{ __DIE__ } = sub {
+#   $np->plugin_die(@_);
+# };
+
+
+
+# ------------------------------------------------------------------------------
+#  Command line parsing
+# ------------------------------------------------------------------------------
 
 # Parse @ARGV and process standard arguments (e.g. usage, help, version)
 $np->getopts;
@@ -273,66 +287,12 @@
 # ------------------------------------------------------------------------------
 
 # Prepare user agent for the requests
-my $hh = HTTP::Headers->new();
-my $ua = LWP::UserAgent->new(
-    agent           => $conf->exists("LWP::UserAgent::agent") ? $conf->value("LWP::UserAgent::agent") : "$plugin_name",
-    cookie_jar      => { },
-    default_headers => $hh,
-    # TODO: be more configurable
-);
-
-# Get proxy settings form environment variables if requested
-if ($opts->useEnvProxy()) {
-    $ua->env_proxy();
-<<<<<<< HEAD
-}
-
+my $ua = Monitoring::Plugin::End2end::UserAgent->new( $conf )
+    or $np->plugin_die("Error initializing UserAgent: ". $Monitoring::Plugin::End2end::UserAgent::reason);
+   $ua->env_proxy() if $opts->useEnvProxy();
+
+# Get the steps from configuration
 my $steps = Steps->new( $conf->hash("Step") );
-=======
-
-# Get proxy settings from configuration file if they are present
-} elsif ($conf->exists("LWP::UserAgent::proxy")) {
-
-    # Ensure there are no conflicting proxies in the environment
-    for my $var (keys %ENV) {
-        $var =~ /_proxy$/i && delete $ENV{ $var };
-    }
-
-    # Export proxy configuration into environment
-    my $proxy = $conf->value("LWP::UserAgent::proxy");
-    my $user  = $conf->exists("LWP::UserAgent::proxy::user")      ? $conf->value("LWP::UserAgent::proxy::user")     : '';
-    my $pass  = $conf->exists("LWP::UserAgent::proxy::password")  ? $conf->value("LWP::UserAgent::proxy::password") : '';
-    my @schemes = $conf->exists("LWP::UserAgent::proxy::schemes") ?
-        split(/\s*,\s*/, $conf->value("LWP::UserAgent::proxy::schemes")) :
-        qw(http https ftp);
-    for my $s (@schemes) {
-        $s = uc($s);
-        $ENV{$s."_PROXY"} = $proxy;
-        $ENV{$s."_PROXY_USERNAME"} = $user if $user;
-        $ENV{$s."_PROXY_PASSWORD"} = $pass if $pass;
-        debug "Using proxy: ". $proxy. " for scheme: ". $s;
-    }
-
-    # Get proxy configuration from environment
-    $ua->env_proxy();
-}
-
-
-# Get configuration of basic http authentication if there is a global one
-my $base_configuration = {}; # For the initialization of each step
-if ($conf->exists("HTTP::Headers::authorization_basic::user")) {
-    $base_configuration->{auth_basic_user}    = $conf->value("HTTP::Headers::authorization_basic::user");
-
-    unless($conf->exists("HTTP::Headers::authorization_basic::password")) {
-       $np->plugin_die("basic HTTP Authentication password not provided in configuration");
-    }
-
-    $base_configuration->{auth_basic_password} = $conf->value("HTTP::Headers::authorization_basic::password");
-}
-debug ddump([$base_configuration], ['base_configuration']);
-
-my $steps = Steps->new( $conf->hash("Step"), $base_configuration );
->>>>>>> 05903ded
 
 # Check for thresholds before performing steps
 my @step_names = $steps->list();
@@ -362,10 +322,7 @@
 
     debug "Performing step: ", $step_name;
 
-    # Cleaning any existent authentication credentials
-    $hh->authorization_basic('', '');
-
-    my $step = $steps->step( $step_name, $base_configuration )
+    my $step = $steps->step( $step_name )
         or $np->plugin_die("Malformed configuration file -- cannot proceed on step $step_name; error token was: ". $Step::reason);
 
     debug "URL: ", $step->url();
@@ -373,10 +330,6 @@
         if $step->data();
     debug "Method: ", $step->method();
     debug "Auth:   ", join(":", $step->auth_basic_credentials())
-        if $step->has_basic_auth;
-
-    # Inserting authentication credentials if any
-    $hh->authorization_basic( $step->auth_basic_credentials() )
         if $step->has_basic_auth;
 
     my $response;
@@ -649,11 +602,9 @@
 sub new {
     my $class = shift;
     return unless ref( $_[0] ) && ref( $_[0] ) eq 'HASH';
-    main::debug main::ddump([\@_]);
-    return unless ref( $_[1] ) && ref( $_[1] ) eq 'HASH';
 
     # Start from the base configuration (if present)
-    my $step = { %{ $_[1] } };
+    my $step = {};
 
     # In case of errors, do not initialize this object
     # (will cause the plugin to die with an error)
@@ -798,7 +749,7 @@
 
 
 sub step {
-    return Step->new( $_[0]->{ $_[1] }, $_[0]->{base_configuration} || {} );
+    return Step->new( $_[0]->{ $_[1] } );
 }
 
 sub list {
@@ -846,6 +797,95 @@
 
 
 
+
+
+
+
+################################################################################
+# User Agent
+################################################################################
+
+package Monitoring::Plugin::End2end::UserAgent;
+
+use HTTP::Headers;
+use LWP::UserAgent;
+use parent ("LWP::UserAgent");
+
+sub new {
+    my $class = shift;
+    my $conf  = shift;
+
+    my $hh = HTTP::Headers->new();
+    my $self = $class->SUPER::new(
+        agent           => $conf->exists("LWP::UserAgent::agent") ? $conf->value("LWP::UserAgent::agent") : $main::plugin_name,
+        cookie_jar      => { },
+        default_headers => $hh,
+        # TODO: be more configurable
+    );
+
+    $self->{_http_headers} = $hh;
+
+    $self->_export_proxy($conf)
+        or return;
+    main::debug "Proxy conf done.";
+    $self->_get_basic_auth($conf)
+        or return;
+    main::debug "Basic auth conf done.";
+
+    return $self;
+}
+
+sub _export_proxy {
+    my ($self, $conf) = @_;
+    return 1
+        unless $conf->exists("LWP::UserAgent::proxy");
+
+    # Ensure there are no conflicting proxies in the environment
+    for my $var (keys %ENV) {
+        $var =~ /_proxy$/i && delete $ENV{ $var };
+    }
+
+    # Export proxy configuration into environment
+    my $proxy = $conf->value("LWP::UserAgent::proxy");
+    my $user  = $conf->exists("LWP::UserAgent::proxy::user")      ? $conf->value("LWP::UserAgent::proxy::user")     : '';
+    my $pass  = $conf->exists("LWP::UserAgent::proxy::password")  ? $conf->value("LWP::UserAgent::proxy::password") : '';
+    my @schemes = $conf->exists("LWP::UserAgent::proxy::schemes") ?
+        split(/\s*,\s*/, $conf->value("LWP::UserAgent::proxy::schemes")) :
+        qw(http);
+    for my $s (@schemes) {
+        $s = uc($s);
+        $ENV{$s."_PROXY"} = $proxy;
+        $ENV{$s."_PROXY_USERNAME"} = $user if $user;
+        $ENV{$s."_PROXY_PASSWORD"} = $pass if $pass;
+        main::debug "Using proxy: ". $proxy. " for scheme: ". $s;
+    }
+
+    $self->env_proxy();
+    return 1;
+}
+
+sub _get_basic_auth {
+    my ($self, $conf) = @_;
+    return 1
+        unless $conf->exists("HTTP::Headers::authorization_basic::user");
+
+    unless ($conf->exists("HTTP::Headers::authorization_basic::password")) {
+        our $reason = "No password specified for basic http authentication";
+        return 0;
+    }
+
+    $self->{_http_headers}->authorization_basic(
+        $conf->value("HTTP::Headers::authorization_basic::user"),
+        $conf->value("HTTP::Headers::authorization_basic::password")
+    );
+
+    return 1;
+}
+
+
+
+
+
 ###############################################################################
 ## MANUAL
 ###############################################################################
@@ -967,9 +1007,18 @@
 
     # Optional - Specify proxy settings in the configuration file
     LWP::UserAgent::proxy           = http://proxy.example.com:3128/
-    LWP::UserAgent::proxy::schemes  = http, https
+        # Optional-optional: defaults to proxy only http
+    LWP::UserAgent::proxy::schemes  = http, https       # Comma-separated list
+        # Optional-optional: specify credentials if your proxy requires user
+        # authentication
     LWP::UserAgent::proxy::user     = proxyuser         # If required
     LWP::UserAgent::proxy::password = proxypassword     # If required
+
+    ########## Optional HTTP parameters
+    #
+    # Basic HTTP Authentication credentials
+    HTTP::Headers::authorization_basic::user     = me
+    HTTP::Headers::authorization_basic::password = I_said_it_s_me
 
 
 
@@ -1011,13 +1060,6 @@
 
 
 
-    # Or, to check for a private page with basic http authentication:
-    <Step "00 - some private portal">
-        url = http://10.0.0.1:8080/private
-        auth_basic_user = me
-        auth_basic_password = Isaiditsme
-    </Step>
-
 The configuration file is made up of one or many named <Step> blocks, each step
 is performed and checked for success. Steps are B<ordered alphabetically>, so
 make sure to give them names that reflect the real order to be respected.
@@ -1088,6 +1130,7 @@
 cause the problem to be reported but the check will go on performing following
 steps (if any).
 
+
 =back
 
 
@@ -1186,6 +1229,7 @@
 you have any patch/contribution, feel free to fork git repository and submit a
 pull request with your modifications.
 
+
 =head2 Contributors:
 
 * Aurel Schwarzentruber
